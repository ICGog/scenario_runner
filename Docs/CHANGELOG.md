--- conflicted
+++ resolved
@@ -10,12 +10,10 @@
 
 ## Latest Changes
 ### :rocket: New Features
-<<<<<<< HEAD
 * Added a logging functionality to the manual control that allows to write the ego vehicle's commands to a .json file. This file can also be used to playback the ego actions via the manual control.
-=======
+* Added a socket to scenario_runner to ensure a deterministic behavior for agents outside routes. Check *game_loop* at *manual_control.py* to see how to use it.
 * OpenSCENARIO support:
     - Added initial speed support for pedestrians for OpenSCENARIO
->>>>>>> 39a5bd2e
 ### :bug: Bug Fixes
 * Fixed initial speed of vehicles using OpenSCENARIO
 
